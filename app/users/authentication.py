--- conflicted
+++ resolved
@@ -3,10 +3,7 @@
 from django.conf import settings
 from django.contrib.auth.backends import ModelBackend
 from django.contrib.auth.models import AbstractBaseUser, AnonymousUser
-<<<<<<< HEAD
 from django.http.request import HttpRequest
-=======
->>>>>>> 40bb12d6
 from rest_framework.permissions import IsAuthenticated as BaseIsAuthenticated
 from rest_framework.request import Request
 from rest_framework.views import APIView
@@ -17,12 +14,8 @@
     """Custom authentication backend that also checks for the `is_deleted` status."""
 
     def user_can_authenticate(self, user: Optional[AbstractBaseUser | AnonymousUser]) -> bool:
-<<<<<<< HEAD
-        if not user:
-=======
         """Override this method so that we can check for the `is_deleted` status."""
         if not user:  # pragma: no cover
->>>>>>> 40bb12d6
             return False
         is_deleted = getattr(user, "is_deleted", False)
         if is_deleted:
